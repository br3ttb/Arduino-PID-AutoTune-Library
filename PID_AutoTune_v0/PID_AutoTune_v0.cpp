--- conflicted
+++ resolved
@@ -5,7 +5,6 @@
 #endif
 
 #include "PID_AutoTune_v0.h"
-
 
 PID_ATune::PID_ATune(double* Input, double* Output)
 {
@@ -20,26 +19,23 @@
   Dither = 0.0;
 }
 
-
-
 void PID_ATune::Cancel()
 {
   running = false;
 } 
 
-int PID_ATune::Runtime()
-{
-<<<<<<< HEAD
-  justevaled=false;
-  if(peakCount>9 && running)
+bool PID_ATune::Runtime()
+{
+  justevaled = false;
+  if ((peakCount > 9) && running)
   {
     running = false;
     FinishUp();
-    return 1;
+    return true;
   }
   unsigned long now = millis();
 
-  if((now-lastTime)<sampleTime) 
+  if ((now - lastTime) < sampleTime) 
   {
     return false;
   }
@@ -47,149 +43,126 @@
   double refVal = *input;
 
   // dither input value to smooth quantization error
-  if ( Dither > 0.0 )
+  if (Dither > 0.0)
   {
     // add random noise from triangular probability density function 
     // centred on 0 and with range (-Dither, Dither)
-    refVal += ( random( -Dither, Dither ) + random( -Dither, Dither ) ) / 2.0;
-  }
-
-  justevaled=true;
-  if(!running)
+    refVal += ( random(-Dither, Dither) + random(-Dither, Dither) ) / 2.0;
+  }
+
+  justevaled = true;
+  if (!running)
   { //initialize working variables the first time around
     peakType = NON_PEAK;
     peakCount = 0;
-    justchanged=false;
-    absMax=refVal;
-    absMin=refVal;
+    justchanged = false;
+    absMax = refVal;
+    absMin = refVal;
     setpoint = refVal;
     running = true;
     outputStart = *output;
-    *output = outputStart+oStep;
+    *output = outputStart + oStep;
   }
   else
   {
-    if(refVal>absMax)absMax=refVal;
-    if(refVal<absMin)absMin=refVal;
-  }
-
-  //oscillate the output base on the input's relation to the setpoint
-
-  if(refVal>setpoint+noiseBand) *output = outputStart-oStep;
-  else if (refVal<setpoint-noiseBand) *output = outputStart+oStep;
-
-
-=======
-	justevaled=false;
-	if(peakCount>9 && running)
-	{
-		running = false;
-		FinishUp();
-		return 1;
-	}
-	unsigned long now = millis();
-	
-	if((now-lastTime)<sampleTime) return false;
-	lastTime = now;
-	double refVal = *input;
-	justevaled=true;
-	if(!running)
-	{ //initialize working variables the first time around
-		peakType = 0;
-		peakCount=0;
-		justchanged=false;
-		absMax=refVal;
-		absMin=refVal;
-		setpoint = refVal;
-		running = true;
-		outputStart = *output;
-		*output = outputStart+oStep;
-	}
-	else
-	{
-		if(refVal>absMax)absMax=refVal;
-		if(refVal<absMin)absMin=refVal;
-	}
-	
-	//oscillate the output base on the input's relation to the setpoint
-	
-	if(refVal>setpoint+noiseBand) *output = outputStart-oStep;
-	else if (refVal<setpoint-noiseBand) *output = outputStart+oStep;
-	
-	
->>>>>>> 7c03cf3e
-  //bool isMax=true, isMin=true;
-  isMax=true;
-  isMin=true;
-  //id peaks
-  for(int i=nLookBack-1;i>=0;i--)
+    if (refVal > absMax)
+    {
+      absMax = refVal;
+    }
+    if (refVal < absMin)
+    {
+      absMin = refVal;
+    }
+  }
+
+  // oscillate the output base on the input's relation to the setpoint
+
+  if (refVal > setpoint + noiseBand)
+  {
+    *output = outputStart-oStep;
+  }
+  else if (refVal < setpoint - noiseBand)
+  {
+    *output = outputStart + oStep;
+  }
+  isMax = true;
+  isMin = true;
+
+  // identify peaks
+  for (int i = nLookBack - 1; i >= 0; i--)
   {
     double val = lastInputs[i];
-    if(isMax) isMax = refVal>val;
-    if(isMin) isMin = refVal<val;
+    if (isMax)
+    {
+      isMax = (refVal > val);
+    }
+    if (isMin) 
+    {
+      isMin = (refVal < val);
+    }
     lastInputs[i+1] = lastInputs[i];
   }
   lastInputs[0] = refVal;  
-<<<<<<< HEAD
-
-=======
-  if(nLookBack<9)
-  {  //we don't want to trust the maxes or mins until the inputs array has been filled
-	return 0;
-	}
-  
->>>>>>> 7c03cf3e
-  if(isMax)
-  {
-    if(peakType==NON_PEAK)
-    {
-      peakType=MAXIMUM;
-    }
-    if(peakType==MINIMUM)
+
+  if (nLookBack < 9)
+  {  
+    // we don't want to trust the maxes or mins until the inputs array has been filled	
+    return false;
+  }
+  
+  if (isMax)
+  {
+    if (peakType == NON_PEAK)
     {
       peakType = MAXIMUM;
-      justchanged=true;
+    }
+    if (peakType == MINIMUM)
+    {
+      peakType = MAXIMUM;
+      justchanged = true;
       peak2 = peak1;
     }
     peak1 = now;
     peaks[peakCount] = refVal;
 
   }
-  else if(isMin)
-  {
-    if(peakType==NON_PEAK)
-    {
-      peakType=MINIMUM;
-    }
-    if(peakType==MAXIMUM)
-    {
-      peakType=MINIMUM;
+  else if (isMin)
+  {
+    if (peakType == NON_PEAK)
+    {
+      peakType = MINIMUM;
+    }
+    if (peakType == MAXIMUM)
+    {
+      peakType = MINIMUM;
       peakCount++;
-      justchanged=true;
-    }
-
-    if(peakCount<10)
+      justchanged = true;
+    }
+
+    if (peakCount < 10)
     {
       peaks[peakCount] = refVal;
     }
   }
 
-  if(justchanged && peakCount>2)
-  { //we've transitioned.  check if we can autotune based on the last peaks
-    double avgSeparation = (abs(peaks[peakCount-1]-peaks[peakCount-2])+abs(peaks[peakCount-2]-peaks[peakCount-3]))/2;
-    if( avgSeparation < 0.05*(absMax-absMin))
+  if (justchanged && peakCount>2)
+  { 
+    //we've transitioned.  check if we can autotune based on the last peaks
+    double avgSeparation = ( abs( peaks[peakCount - 1] - peaks[peakCount - 2] ) + 
+                             abs( peaks[peakCount - 2] - peaks[peakCount - 3] ) ) / 2;
+    if (avgSeparation < 0.05 * (absMax - absMin))
     {
       FinishUp();
       running = false;
-      return 1;
-    }
-  }
-  justchanged=false;
-  return 0;
-}
+      return true;
+    }
+  }
+  justchanged = false;
+  return false;
+}
+
 void PID_ATune::FinishUp()
 {
-<<<<<<< HEAD
   *output = outputStart;
 
   // generate tuning parameters
@@ -197,35 +170,35 @@
   
   // calculate swing from highest to lowest input
   // net of dither range and expected noise
-  double induced_amplitude = ( absMax - Dither - noiseBand ) - ( absMin + Dither + noiseBand );
+  double induced_amplitude = (absMax - Dither - noiseBand) - (absMin + Dither + noiseBand);
   
   // calculate relay amplitude as twice oStep
-  double relay_amplitude = ( 2.0 * oStep );
+  double relay_amplitude = (2.0 * oStep);
   
   // NB peak-to-peak amplitude of relay signal is 2 * p->Relay_amp
-  Ku = 4.0 *  relay_amplitude / ( induced_amplitude * 3.14159265358979 ); // ultimate gain
-  Pu = (double) ( peak1 - peak2 ) / 1000.0; // ultimate period in seconds
+  Ku = 4.0 *  relay_amplitude / (induced_amplitude * 3.14159265358979); // ultimate gain
+  Pu = (double) (peak1 - peak2) / 1000.0; // ultimate period in seconds
 
   // calculate gain parameters
-  if ( controlType == CLASSIC_PID )
+  if (controlType == CLASSIC_PID)
   {
     Kp = 0.6   * Ku;
     Ti = 0.5   * Pu;
     Td = 0.125 * Pu;
   }
-  else if ( controlType == PESSEN )
+  else if (controlType == PESSEN)
   {
     Kp = 0.7   * Ku;
     Ti = 0.4   * Pu;
     Td = 0.15  * Pu;
   }
-  else if ( controlType == SOME_OVERSHOOT )
+  else if (controlType == SOME_OVERSHOOT)
   {
     Kp = 0.33  * Ku;
     Ti = 0.5   * Pu;
     Td = 0.33  * Pu;
   }
-  else if ( controlType == NO_OVERSHOOT )
+  else if (controlType == NO_OVERSHOOT)
   {
     Kp = 0.2   * Ku;
     Ti = 0.5   * Pu;
@@ -237,12 +210,6 @@
     Ti = 0.45  * Pu;
     Td = 0.0;
   }
-=======
-	  *output = outputStart;
-      //we can generate tuning parameters!
-      Ku = 4*(2*oStep)/((absMax-absMin)*3.14159);
-      Pu = (double)(peak1-peak2) / 1000;
->>>>>>> 7c03cf3e
 }
 
 double PID_ATune::GetKp()
@@ -270,10 +237,11 @@
   return oStep;
 }
 
-void PID_ATune::SetControlType(enum Control Type) 
+void PID_ATune::SetControlType(enum ControlType) 
 {
   controlType = Type;
 }
+
 int PID_ATune::GetControlType()
 {
   return controlType;
@@ -291,9 +259,11 @@
 
 void PID_ATune::SetLookbackSec(int value)
 {
-  if (value<1) value = 1;
-
-  if(value<25)
+  if (value < 1) 
+  {
+    value = 1;
+  }
+  else if(value < 25)
   {
     nLookBack = value * 4;
     sampleTime = 250;
@@ -301,7 +271,7 @@
   else
   {
     nLookBack = 100;
-    sampleTime = value*10;
+    sampleTime = value * 10;
   }
 }
 
@@ -310,9 +280,9 @@
   return nLookBack * sampleTime / 1000;
 }
 
-void PID_ATune::SetDither( double NewDither )
-{
-  if ( NewDither >= 0.0 )
+void PID_ATune::SetDither(double NewDither)
+{
+  if (NewDither >= 0.0)
   {
     Dither = NewDither;
   }
